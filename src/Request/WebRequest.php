<?php

/**
 * Copyright (c) 2016 RhubarbPHP.
 *
 * Licensed under the Apache License, Version 2.0 (the "License");
 * you may not use this file except in compliance with the License.
 * You may obtain a copy of the License at
 *
 *      http://www.apache.org/licenses/LICENSE-2.0
 *
 * Unless required by applicable law or agreed to in writing, software
 * distributed under the License is distributed on an "AS IS" BASIS,
 * WITHOUT WARRANTIES OR CONDITIONS OF ANY KIND, either express or implied.
 * See the License for the specific language governing permissions and
 * limitations under the License.
 */

namespace Rhubarb\Crown\Request;

require_once __DIR__ . "/Request.php";

use Rhubarb\Crown;

/**
 * Encapsulates the current web request.
 *
 * @property string $URI
 * @property string $Host
 * @property string $urlPath
 * @property string $UrlBase Base url for the current request (e.g. http://localhost) without trailing slash
 *
 * @method mixed get(string $property, string $defaultValue=null) Return a value from the query string optionally using a default value.
 * @method mixed post(string $property, string $defaultValue=null) Return a value from the post data optionally using a default value.
 * @method mixed request(string $property, string $defaultValue=null) Return a value from the post data optionally using a default value.
 * @method mixed files(string $property, string $defaultValue=null) Return a value from the files collection optionally using a default value.
 * @method mixed cookie(string $property, string $defaultValue=null) Return a value from the cookies optionally using a default value.
 * @method mixed session(string $property, string $defaultValue=null) Return a value from the session optionally using a default value.
 * @method mixed header(string $property, string $defaultValue=null) Return a value from the headers optionally using a default value.
 */
class WebRequest extends Request
{
    public $serverData;
    public $getData;
    public $postData;
    public $requestData;
    public $filesData;
    public $cookieData;
    public $sessionData;
    public $headerData;

    public $host;
    public $uri;
    public $urlPath;

    private $urlBase;

    /** @var bool Indicates that header keys have been set to lower case */
    private $headerCaseSet = false;

    public function initialise()
    {
        $this->superGlobalMethodNames = [
            'env',
            'server',
            'get',
            'post',
            'request',
            'files',
            'cookie',
            'session',
            'header'
        ];

        $this->serverData = isset($_SERVER) ? $_SERVER : [];
        $this->getData = isset($_GET) ? $_GET : [];
        $this->postData = isset($_POST) ? $_POST : [];
        $this->postData = isset($_REQUEST) ? $_REQUEST : [];
        $this->filesData = isset($_FILES) ? $_FILES : [];
        $this->cookieData = isset($_COOKIE) ? $_COOKIE : [];
        $this->sessionData = isset($_SESSION) ? $_SESSION : [];
        $this->headerData = [];

        if (function_exists("getallheaders")) {
            $this->headerData = \getallheaders();
        } else {
            $this->headerCaseSet = true;
            foreach ($_SERVER as $key => $value) {
                $key = strtolower($key);
                if (strpos($key, 'http_') === 0) {
                    $key = str_replace('_', '-', substr($key, 5));
                    $this->headerData[$key] = $value;
                }
            }
        }

        $this->host = isset($_SERVER['HTTP_HOST']) ? $_SERVER['HTTP_HOST'] : (isset($_SERVER['SERVER_NAME']) ? $_SERVER['SERVER_NAME'] : '');
        $this->uri = isset($_SERVER['REQUEST_URI']) ? $_SERVER['REQUEST_URI'] : '';
        $this->urlPath = isset($_SERVER['SCRIPT_NAME']) ? $_SERVER['SCRIPT_NAME'] : '';
    }

    /**
     * Creates a URL for a URI using the existing http scheme, host and port of this request (e.g. http://localhost/)
     *
     * @param string $uri The URI to compose a URL for.
     * @return string
     */
    public function createUrl($uri = '/')
    {
<<<<<<< HEAD
        if (!isset($this->urlBase)) {
=======
        if (!isset($this->modelData['UrlBase'])) {
>>>>>>> b5906a0e
            $ssl = $this->getIsSSL();
            $protocol = 'http' . (($ssl) ? 's' : '');

            $host = $this->host;
            if (strpos($host, ':') === false) {
<<<<<<< HEAD
                $port = $serverData['SERVER_PORT'];
=======
                $port = $this->modelData['ServerData']['SERVER_PORT'];
>>>>>>> b5906a0e
                $port = ((!$ssl && $port == '80') || ($ssl && $port == '443')) ? '' : ':' . $port;
                $host = $this->host . $port;
            }

            $this->urlBase = $protocol . '://' . $host;
        }

        if ($uri !== '' && strpos($uri, '/') === false) {
            $uri = '/' . $uri;
        }

        return $this->urlBase.$uri;
    }

    public function isSSL()
    {
        return !(empty($this->serverData['HTTPS']) || $this->serverData['HTTPS'] === 'off');
    }

    /**
     * @return string
     */
    public function getAcceptsRequestMimeType()
    {
        $typeString = strtolower($this->header("Accept"));

        if (strpos($typeString, '*/*') !== false || $typeString == "") {
            return "text/html";
        }

        return $typeString;
    }

    /**
     * @param $name
     * @param null|mixed $defaultValue
     * @return mixed|null
     */
    public function header($name, $defaultValue = null) {

        // RFC2616 (HTTP 1.1) requires headers to be case insensitive, so convert all headers to lower case
        if(!$this->headerCaseSet) {
            $this->headerCaseSet = true;
            $lowerCaseHeaders = [];
            foreach($this->headerData as $key => $value) {
                $lowerCaseHeaders[strtolower($key)] = $value;
            }
            $this->headerData = $lowerCaseHeaders;
        }
        return $this->getSuperglobalValue('header', strtolower($name), $defaultValue);
    }
}<|MERGE_RESOLUTION|>--- conflicted
+++ resolved
@@ -107,21 +107,13 @@
      */
     public function createUrl($uri = '/')
     {
-<<<<<<< HEAD
         if (!isset($this->urlBase)) {
-=======
-        if (!isset($this->modelData['UrlBase'])) {
->>>>>>> b5906a0e
             $ssl = $this->getIsSSL();
             $protocol = 'http' . (($ssl) ? 's' : '');
 
             $host = $this->host;
             if (strpos($host, ':') === false) {
-<<<<<<< HEAD
-                $port = $serverData['SERVER_PORT'];
-=======
-                $port = $this->modelData['ServerData']['SERVER_PORT'];
->>>>>>> b5906a0e
+                $port = $this->serverData['SERVER_PORT'];
                 $port = ((!$ssl && $port == '80') || ($ssl && $port == '443')) ? '' : ':' . $port;
                 $host = $this->host . $port;
             }

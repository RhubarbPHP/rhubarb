<?php

/*
 *	Copyright 2015 RhubarbPHP
 *
 *  Licensed under the Apache License, Version 2.0 (the "License");
 *  you may not use this file except in compliance with the License.
 *  You may obtain a copy of the License at
 *
 *     http://www.apache.org/licenses/LICENSE-2.0
 *
 *  Unless required by applicable law or agreed to in writing, software
 *  distributed under the License is distributed on an "AS IS" BASIS,
 *  WITHOUT WARRANTIES OR CONDITIONS OF ANY KIND, either express or implied.
 *  See the License for the specific language governing permissions and
 *  limitations under the License.
 */

namespace Rhubarb\Crown;

require_once __DIR__ . "/Modelling/ModelState.php";

use Rhubarb\Crown\DependencyInjection\Container;
use Rhubarb\Crown\DependencyInjection\SingletonInterface;
use Rhubarb\Crown\DependencyInjection\SingletonTrait;
use Rhubarb\Crown\Exceptions\SettingMissingException;
use Rhubarb\Crown\Modelling\ModelState;

/**
 * A base class for creating settings classes.
<<<<<<< HEAD
 *
 * All settings classes extend this base class which in turn extends the Model class meaning that
 * settings classes can also support magical properties.
 *
 * Settings must be set and got through the a settings class that derives from this.
 *
 * All settings data is cached so any instance of your settings class will be sharing the same data.
 *
 * To use a settings class simply instantiate it:
 *
 * $settings = new ModellingSettings();
 * print $settings->Host;
 *
 * All settings have a 'namespace' which is based on the class name of the settings class only - minus
 * the word 'Settings'
 *
 * For quick access you can get settings by simply doing:
 *
 * \Rhubarb\Crown\Settings::getSetting( "Data", "Host", "127.0.0.1" )
 *
 * Note that this means you cannot have two settings classes with the same name - even if they have
 * different PHP namespaces.
=======
>>>>>>> fd48fb51
 */
abstract class Settings implements SingletonInterface
{
    use SingletonTrait;

    private $needsInitialised = true;

    protected function __construct()
    {
        if ($this->needsInitialised) {
            $this->needsInitialised = false;
            $this->initialiseDefaultValues();
        }
    }

    /**
     * Override this class to set default values for settings.
     */
    protected function initialiseDefaultValues()
    {

    }
}<|MERGE_RESOLUTION|>--- conflicted
+++ resolved
@@ -28,31 +28,6 @@
 
 /**
  * A base class for creating settings classes.
-<<<<<<< HEAD
- *
- * All settings classes extend this base class which in turn extends the Model class meaning that
- * settings classes can also support magical properties.
- *
- * Settings must be set and got through the a settings class that derives from this.
- *
- * All settings data is cached so any instance of your settings class will be sharing the same data.
- *
- * To use a settings class simply instantiate it:
- *
- * $settings = new ModellingSettings();
- * print $settings->Host;
- *
- * All settings have a 'namespace' which is based on the class name of the settings class only - minus
- * the word 'Settings'
- *
- * For quick access you can get settings by simply doing:
- *
- * \Rhubarb\Crown\Settings::getSetting( "Data", "Host", "127.0.0.1" )
- *
- * Note that this means you cannot have two settings classes with the same name - even if they have
- * different PHP namespaces.
-=======
->>>>>>> fd48fb51
  */
 abstract class Settings implements SingletonInterface
 {

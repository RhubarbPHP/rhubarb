--- conflicted
+++ resolved
@@ -186,96 +186,6 @@
      */
     protected function initialise()
     {
-<<<<<<< HEAD
-        // Set the current request to be this one.
-        $context = new Context();
-        $context->Request = $request;
-
-        $additionalData = [];
-        if ($request instanceof WebRequest) {
-            if (!empty($request->GetData)) {
-                $additionalData = $request->GetData;
-            }
-        }
-
-        Log::createEntry(Log::PERFORMANCE_LEVEL | Log::DEBUG_LEVEL, function () use ($request) {
-            if ($request instanceof WebRequest) {
-                return "Generating response for url " . $request->UrlPath;
-            }
-
-            if ($request instanceof CliRequest) {
-                return "Starting CLI response";
-            }
-
-            return "";
-        }, "ROUTER", $additionalData);
-
-        Log::indent();
-
-        $handlers = self::getAllUrlHandlers();
-
-        // an empty-string Response to fall back on if nothing else is generated
-        $response = new HtmlResponse();
-        $response->setContent('');
-
-        $filterResponse = true;
-
-        try {
-            // Iterate over each handler and ask them to generate a response.
-            // If they do return a response we return that and exit the loop.
-            // If they return false then we assume they couldn't handle the URL
-            // and continue to the next handler.
-            foreach ($handlers as $handler) {
-                $generatedResponse = $handler->generateResponse($request);
-
-                if ($generatedResponse !== false) {
-                    Log::debug(function () use ($handler) {
-                        return ["Handler `" . get_class($handler) . "` generated response.", []];
-                    }, "ROUTER");
-
-                    // it should be preferred for a handler to return a Response object,
-                    // but checking this here retains the option for them to just return
-                    // their output
-                    if ($generatedResponse instanceof Response) {
-                        $response = $generatedResponse;
-                    } else {
-                        $response->setContent($generatedResponse);
-                    }
-
-                    break;
-                }
-            }
-        } catch (ForceResponseException $er) {
-            $response = $er->getResponse();
-            $filterResponse = false;
-        } catch (StopGeneratingResponseException $er) {
-            $filterResponse = false;
-        } catch (RhubarbException $er) {
-            $response = ExceptionHandler::processException($er);
-        } catch (\Exception $er) {
-            $response = ExceptionHandler::processException(new NonRhubarbException($er));
-        }
-
-        if ($filterResponse) {
-            Log::createEntry(Log::PERFORMANCE_LEVEL | Log::DEBUG_LEVEL, "Output filters started", "ROUTER");
-            Log::indent();
-
-            $filters = self::getAllResponseFilters();
-
-            foreach ($filters as $filter) {
-                $response = $filter->processResponse($response);
-            }
-
-            Log::createEntry(Log::PERFORMANCE_LEVEL | Log::DEBUG_LEVEL, "Output filters finished", "ROUTER");
-            Log::outdent();
-        }
-
-        Log::performance("Response generated", "ROUTER");
-        Log::outdent();
-
-        return $response;
-=======
->>>>>>> fd48fb51
     }
 
     /**

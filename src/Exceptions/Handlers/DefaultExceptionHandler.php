<?php

/*
 *	Copyright 2015 RhubarbPHP
 *
 *  Licensed under the Apache License, Version 2.0 (the "License");
 *  you may not use this file except in compliance with the License.
 *  You may obtain a copy of the License at
 *
 *     http://www.apache.org/licenses/LICENSE-2.0
 *
 *  Unless required by applicable law or agreed to in writing, software
 *  distributed under the License is distributed on an "AS IS" BASIS,
 *  WITHOUT WARRANTIES OR CONDITIONS OF ANY KIND, either express or implied.
 *  See the License for the specific language governing permissions and
 *  limitations under the License.
 */

namespace Rhubarb\Crown\Exceptions\Handlers;

use Rhubarb\Crown\Exceptions\RhubarbException;
use Rhubarb\Crown\HttpHeaders;
use Rhubarb\Crown\Logging\Log;
use Rhubarb\Crown\Response\Response;
use Rhubarb\Crown\UrlHandlers\UrlHandler;

/**
 * The standard exception handler registered by default.
 *
 * Pushes exceptions onto the log
 * Asks the running URL handler to format the exception message.
 */
class DefaultExceptionHandler extends ExceptionHandler
{
    protected function logException(RhubarbException $er)
    {
        Log::error(
            "Unhandled " . basename(str_replace('\\','/',get_class($er))) . " `" . $er->getMessage() . "` in line " . $er->getLine() . " in " . $er->getFile(),
            "ERROR",
            ["Exception: " . $er]
        );
    }

    protected function generateResponseForException(RhubarbException $er)
    {
        $urlHandler = UrlHandler::getExecutingUrlHandler();
        if ($urlHandler != null) {
            return $urlHandler->generateResponseForException($er);
        }

        $response = new Response();
<<<<<<< HEAD
        $response->setResponseCode(HttpHeaders::HTTP_STATUS_SERVER_ERROR_GENERIC);
        $response->setContent("Unhandled " . basename(get_class($er)) . " `" . $er->getMessage() . "` in line " . $er->getLine() . " in " . $er->getFile() . " (" . $er->getPrivateMessage() . ")");
=======
        $response->SetContent("Unhandled " . basename(str_replace('\\','/',get_class($er))) . " `" . $er->getMessage() . "` in line " . $er->getLine() . " in " . $er->getFile() . " (" . $er->getPrivateMessage() . ")");
>>>>>>> fd48fb51
        return $response;
    }

    protected function handleException(RhubarbException $er)
    {
        $this->logException($er);

        return $this->generateResponseForException($er);
    }
}<|MERGE_RESOLUTION|>--- conflicted
+++ resolved
@@ -49,12 +49,8 @@
         }
 
         $response = new Response();
-<<<<<<< HEAD
-        $response->setResponseCode(HttpHeaders::HTTP_STATUS_SERVER_ERROR_GENERIC);
-        $response->setContent("Unhandled " . basename(get_class($er)) . " `" . $er->getMessage() . "` in line " . $er->getLine() . " in " . $er->getFile() . " (" . $er->getPrivateMessage() . ")");
-=======
-        $response->SetContent("Unhandled " . basename(str_replace('\\','/',get_class($er))) . " `" . $er->getMessage() . "` in line " . $er->getLine() . " in " . $er->getFile() . " (" . $er->getPrivateMessage() . ")");
->>>>>>> fd48fb51
+        $response->setResponseCode(HttpHeaders::HTTP_STATUS_SERVER_ERROR_GENERIC);        
+        $response->setContent("Unhandled " . basename(str_replace('\\','/',get_class($er))) . " `" . $er->getMessage() . "` in line " . $er->getLine() . " in " . $er->getFile() . " (" . $er->getPrivateMessage() . ")");
         return $response;
     }
 

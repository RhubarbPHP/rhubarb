--- conflicted
+++ resolved
@@ -40,6 +40,11 @@
      * @return Response
      */
     abstract protected function handleException(RhubarbException $er);
+
+    /**
+     * @var string
+     */
+    private static $exceptionHandlerClassName = '\Rhubarb\Crown\Exceptions\Handlers\DefaultExceptionHandler';
 
     public static function disableExceptionTrapping()
     {
@@ -96,7 +101,6 @@
 
         // Make sure we handle fatal errors too.
         register_shutdown_function(function () use ($exceptionHandler) {
-<<<<<<< HEAD
             /**
              * @var ExceptionSettings $exceptionSettings
              */
@@ -122,39 +126,39 @@
                         FILE_APPEND
                     );
                 }
-=======
-            $error = error_get_last();
 
-            if ($error != null) {
-                // Ensure we're in the project root directory, as some webservers (e.g. apache) can change
-                // the working directory during shutdown.
-                chdir(__DIR__.'/../../../../../../');
->>>>>>> 3059afe6
-
-                if (!file_exists("shutdown_logs")) {
-                    @mkdir("shutdown_logs");
+                if ($error != null && ($error["type"] == E_ERROR || $error["type"] == E_COMPILE_ERROR)) {
+                    $exceptionHandler(new ErrorException(
+                        $error["message"],
+                        0,
+                        $error["type"],
+                        $error["file"],
+                        $error["line"]
+                    ));
                 }
-
-                @file_put_contents(
-                    'shutdown_logs/' . date("Y-m-d_H-i-s") . '.txt',
-                    "Type: {$error["type"]}\n".
-                    "Message: {$error["message"]}\n".
-                    "File: {$error["file"]}\n".
-                    "Line: {$error["line"]}\n\n",
-                    FILE_APPEND
-                );
-            }
-
-            if ($error != null && ($error["type"] == E_ERROR || $error["type"] == E_COMPILE_ERROR)) {
-                $exceptionHandler(new ErrorException(
-                    $error["message"],
-                    0,
-                    $error["type"],
-                    $error["file"],
-                    $error["line"]
-                ));
             }
         });
+    }
+
+    /**
+     * Sets the name of the exception handler class to use when exceptions are raised.
+     *
+     * @param $exceptionHandlerClassName
+     */
+    public static function setExceptionHandlerClassName($exceptionHandlerClassName)
+    {
+        self::$exceptionHandlerClassName = $exceptionHandlerClassName;
+    }
+
+    /**
+     * @return ExceptionHandler
+     */
+    protected static function getExceptionHandler()
+    {
+        $class = self::$exceptionHandlerClassName;
+        $handler = new $class();
+
+        return $handler;
     }
 
     /**

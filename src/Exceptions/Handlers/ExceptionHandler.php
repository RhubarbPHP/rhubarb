--- conflicted
+++ resolved
@@ -88,15 +88,11 @@
             }
 
             // Dispatch the exception to the handler.
-<<<<<<< HEAD
-            $response = self::processException($er);
-=======
             /**
              * @var ExceptionHandler $handler
              */
             $handler = Container::instance(ExceptionHandler::class);
             $response = $handler->processException($er);
->>>>>>> fd48fb51
             $response->send();
         });
 
@@ -114,37 +110,6 @@
 
         // Make sure we handle fatal errors too.
         register_shutdown_function(function () use ($exceptionHandler) {
-<<<<<<< HEAD
-            $error = error_get_last();
-
-            if ($error != null) {
-                // Ensure we're in the project root directory, as some webservers (e.g. apache) can change
-                // the working directory during shutdown.
-                chdir(__DIR__ . '/../../../../../../');
-
-                if (!file_exists("shutdown_logs")) {
-                    @mkdir("shutdown_logs");
-                }
-
-                @file_put_contents(
-                    'shutdown_logs/' . date("Y-m-d_H-i-s") . '.txt',
-                    "Type: {$error["type"]}\n" .
-                    "Message: {$error["message"]}\n" .
-                    "File: {$error["file"]}\n" .
-                    "Line: {$error["line"]}\n\n",
-                    FILE_APPEND
-                );
-            }
-
-            if ($error != null && ($error["type"] == E_ERROR || $error["type"] == E_COMPILE_ERROR)) {
-                $exceptionHandler(new ErrorException(
-                    $error["message"],
-                    0,
-                    $error["type"],
-                    $error["file"],
-                    $error["line"]
-                ));
-=======
             /**
              * @var ExceptionSettings $exceptionSettings
              */
@@ -180,7 +145,6 @@
                         $error["line"]
                     ));
                 }
->>>>>>> fd48fb51
             }
         });
     }

<?php

/**
 * Copyright (c) 2016 RhubarbPHP.
 *
 * Licensed under the Apache License, Version 2.0 (the "License");
 * you may not use this file except in compliance with the License.
 * You may obtain a copy of the License at
 *
 *      http://www.apache.org/licenses/LICENSE-2.0
 *
 * Unless required by applicable law or agreed to in writing, software
 * distributed under the License is distributed on an "AS IS" BASIS,
 * WITHOUT WARRANTIES OR CONDITIONS OF ANY KIND, either express or implied.
 * See the License for the specific language governing permissions and
 * limitations under the License.
 */

namespace Rhubarb\Crown\Exceptions\Handlers;

use ErrorException;
use Rhubarb\Crown\DependencyInjection\Container;
use Rhubarb\Crown\DependencyInjection\ProviderInterface;
use Rhubarb\Crown\DependencyInjection\SingletonProviderTrait;
use Rhubarb\Crown\Exceptions\NonRhubarbException;
use Rhubarb\Crown\Exceptions\RhubarbException;
use Rhubarb\Crown\Response\Response;

/**
 * The base ExceptionHandler class
 */
abstract class ExceptionHandler implements ProviderInterface
{
    use SingletonProviderTrait;

    /**
     * Should be overriden by extends of this base class to do the actual processing with the exception
     *
     * @param RhubarbException $er
     * @return Response
     */
    abstract protected function handleException(RhubarbException $er);

    private static $defaultSet = false;

    /**
     * @return static
     */
    public static function getProvider()
    {
        if (!self::$defaultSet) {
            self::setProviderClassName(DefaultExceptionHandler::class);
            self::$defaultSet = true;
        }
        return Container::instance(static::class);
    }

    public static function disableExceptionTrapping()
    {
        /**
         * @var ExceptionSettings $exceptionSettings
         */
        $exceptionSettings = ExceptionSettings::singleton();
        $exceptionSettings->exceptionTrappingOn = false;

        ini_set("display_errors", true);

        restore_error_handler();
        restore_exception_handler();
    }

    public static function enableExceptionTrapping()
    {
        /**
         * @var ExceptionSettings $exceptionSettings
         */
        $exceptionSettings = ExceptionSettings::singleton();
        $exceptionSettings->exceptionTrappingOn = true;

        ini_set("display_errors", false);

        // Register the exception handler. Not that this is only to catch exceptions that happen
        // outside of the normal Module response generation pipeline which should be very rare.
        set_exception_handler($exceptionHandler = function ($er) {
            // Upscale non core exceptions to RhubarbExceptions (via NonRhubarbException)
            if (!($er instanceof RhubarbException)) {
                $er = new NonRhubarbException($er);
            }

            // Dispatch the exception to the handler.
            /**
             * @var ExceptionHandler $handler
             */
            $handler = Container::instance(ExceptionHandler::class);
            $response = $handler->processException($er);
            $response->send();
        });

        // Register the default php error handler to convert errors to exceptions.
        set_error_handler(function ($code, $message, $file, $line) {
            $reportingLevel = error_reporting();
            // If errors are turned off or they are being suppressed with an '@' we don't do anything with
            // them. This is to allow for optimistic auto loading in the Module class.
            if ($reportingLevel == 0) {
                return;
            }

            throw new ErrorException($message, 0, $code, $file, $line);
        });

        // Make sure we handle fatal errors too.
        register_shutdown_function(function () use ($exceptionHandler) {
            /**
             * @var ExceptionSettings $exceptionSettings
             */
            $exceptionSettings = ExceptionSettings::singleton();
            if ($exceptionSettings->exceptionTrappingOn) {
                $error = error_get_last();

                if ($error != null) {
                    // Ensure we're in the project root directory, as some webservers (e.g. apache) can change
                    // the working directory during shutdown.
                    chdir(__DIR__.'/../../../../../../');
<<<<<<< HEAD
                    
                    $logsPath = __DIR__.'/../../../../../../logs';
                    if (!file_exists($logsPath)) {
                        mkdir($logsPath);
                    }

                    file_put_contents($logsPath."/shutdown_errors.txt", "[" . date("Y-m-d H:i:s") . "]
					Type: {$error["type"]}
					Message: {$error["message"]}
					File: {$error["file"]}
					Line: {$error["line"]}\r\n\r\n", FILE_APPEND);
=======

                    if (!file_exists("shutdown_logs")) {
                        @mkdir("shutdown_logs");
                    }

                    @file_put_contents(
                        'shutdown_logs/' . date("Y-m-d_H-i-s") . '.txt',
                        "Type: {$error["type"]}\n".
                        "Message: {$error["message"]}\n".
                        "File: {$error["file"]}\n".
                        "Line: {$error["line"]}\n\n",
                        FILE_APPEND
                    );
>>>>>>> 7635c43e
                }

                if ($error != null && ($error["type"] == E_ERROR || $error["type"] == E_COMPILE_ERROR)) {
                    $exceptionHandler(new ErrorException(
                        $error["message"],
                        0,
                        $error["type"],
                        $error["file"],
                        $error["line"]
                    ));
                }
            }
        });
    }

    /**
     * Returns true if the handler should handle the exception.
     *
     * Normally this is controlled by enableExceptionTrapping() and disableExceptionTrapping() but this
     * can be modified by an extending class.
     *
     * @param RhubarbException $er
     * @return bool
     */
    protected function shouldTrapException(RhubarbException $er)
    {
        /**
         * @var ExceptionSettings $exceptionSettings
         */
        $exceptionSettings = ExceptionSettings::singleton();
        return $exceptionSettings->exceptionTrappingOn;
    }

    /**
     * Passes an exception object to the currently registered exception handler.
     *
     * @param RhubarbException $er
     * @return Response
     * @throws RhubarbException
     */
    final public function processException(RhubarbException $er)
    {
        if ($this->shouldTrapException($er)) {
            return $this->handleException($er);
        } else {
            // If exception trapping is disabled we should just rethrow the exception.
            throw $er;
        }
    }
}<|MERGE_RESOLUTION|>--- conflicted
+++ resolved
@@ -121,19 +121,6 @@
                     // Ensure we're in the project root directory, as some webservers (e.g. apache) can change
                     // the working directory during shutdown.
                     chdir(__DIR__.'/../../../../../../');
-<<<<<<< HEAD
-                    
-                    $logsPath = __DIR__.'/../../../../../../logs';
-                    if (!file_exists($logsPath)) {
-                        mkdir($logsPath);
-                    }
-
-                    file_put_contents($logsPath."/shutdown_errors.txt", "[" . date("Y-m-d H:i:s") . "]
-					Type: {$error["type"]}
-					Message: {$error["message"]}
-					File: {$error["file"]}
-					Line: {$error["line"]}\r\n\r\n", FILE_APPEND);
-=======
 
                     if (!file_exists("shutdown_logs")) {
                         @mkdir("shutdown_logs");
@@ -147,7 +134,6 @@
                         "Line: {$error["line"]}\n\n",
                         FILE_APPEND
                     );
->>>>>>> 7635c43e
                 }
 
                 if ($error != null && ($error["type"] == E_ERROR || $error["type"] == E_COMPILE_ERROR)) {

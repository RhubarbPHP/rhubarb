--- conflicted
+++ resolved
@@ -115,11 +115,7 @@
     protected final function setModelValue($propertyName, $value)
     {
         try {
-<<<<<<< HEAD
-            $oldValue = isset($this->modelData[$propertyName]) ? $this->modelData[$propertyName] : null;
-=======
             $oldValue = (isset($this->modelData[$propertyName])) ? $this->modelData[$propertyName]: null;
->>>>>>> f84d5035
         } catch (\Exception $ex) {
             // Catch any exceptions thrown when trying to retrieve the old value for the sake
             // of comparison to trigger the property changed handlers.

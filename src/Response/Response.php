--- conflicted
+++ resolved
@@ -123,11 +123,7 @@
     private function processHeaders()
     {
         if ($this->responseCode) {
-<<<<<<< HEAD
-            HttpHeaders::setHeader("HTTP/1.1 " . $this->getResponseCode() . " " . $this->getResponseMessage(), false);
-=======
             $this->setHeaderInPhp("HTTP/1.1 ".$this->getResponseCode()." ".$this->getResponseMessage());
->>>>>>> fd48fb51
         }
 
         foreach($this->headers as $type => $value){

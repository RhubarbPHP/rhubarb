<?php

namespace Rhubarb\Crown\Tests\Fixtures;

use Rhubarb\Crown\Sendables\Email\Email;
use Rhubarb\Crown\Sendables\Email\EmailProvider;
use Rhubarb\Crown\Sendables\Sendable;

class UnitTestingEmailProvider extends EmailProvider
{
    /**
     * @var Email
     */
    private static $_lastEmail;

<<<<<<< HEAD
    public function sendEmail(Email $email)
=======
    public function send(Sendable $email)
>>>>>>> fd48fb51
    {
        self::$_lastEmail = $email;
    }

    /**
     * @return Email
     */
    public static function getLastEmail()
    {
        return self::$_lastEmail;
    }
}<|MERGE_RESOLUTION|>--- conflicted
+++ resolved
@@ -13,11 +13,7 @@
      */
     private static $_lastEmail;
 
-<<<<<<< HEAD
-    public function sendEmail(Email $email)
-=======
     public function send(Sendable $email)
->>>>>>> fd48fb51
     {
         self::$_lastEmail = $email;
     }

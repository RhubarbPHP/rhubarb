<?php

namespace Rhubarb\Crown\Tests\Fixtures\Modules;

use Rhubarb\Crown\Sendables\Email\EmailProvider;
use Rhubarb\Crown\Layout\LayoutModule;
use Rhubarb\Crown\LoginProviders\UrlHandlers\ValidateLoginUrlHandler;
use Rhubarb\Crown\Module;
use Rhubarb\Crown\Tests\Fixtures\Layout\TestLayout;
use Rhubarb\Crown\Tests\Fixtures\LoginProviders\UnitTestingLoginProvider;
use Rhubarb\Crown\Tests\Fixtures\SimpleContent;
use Rhubarb\Crown\Tests\Fixtures\UnitTestingEmailProvider;
use Rhubarb\Crown\Tests\Fixtures\UrlHandlers\UnitTestComputedUrlHandler;
use Rhubarb\Crown\UrlHandlers\ClassMappedUrlHandler;
use Rhubarb\Crown\UrlHandlers\NamespaceMappedUrlHandler;
use Rhubarb\Crown\UrlHandlers\StaticResourceUrlHandler;
use Rhubarb\Stem\Repositories\Offline\Offline;
use Rhubarb\Stem\Repositories\Repository;

class UnitTestingModule extends Module
{
    public function getModules()
    {
        return [ new LayoutModule(TestLayout::class) ];
    }

    protected function initialise()
    {
        require_once __DIR__ . '/../../unit/UrlHandlers/UrlHandlerTestUnitTest.php';

        parent::initialise();

        Repository::setDefaultRepositoryClassName(Offline::class);

<<<<<<< HEAD
        $login = new ValidateLoginUrlHandler(new UnitTestingLoginProvider(), "/login/index");
        $login->setPriority(20);
=======
        $login = new ValidateLoginUrlHandler(UnitTestingLoginProvider::singleton(), "/login/index");
        $login->SetPriority(20);
>>>>>>> fd48fb51

        $this->addUrlHandlers(
            ["/cant/be/here" => $login]
        );

        $login = new ValidateLoginUrlHandler(UnitTestingLoginProvider::singleton(), "/defo/not/here/login/index/",
            [
                "login/index/" => new ClassMappedUrlHandler(SimpleContent::class)
                // We have to give it something to render!
            ]);

        $login->setPriority(20);

        $this->addUrlHandlers(
            ["/defo/not/here/" => $login]
        );

        $this->addUrlHandlers(
            [
                new UnitTestComputedUrlHandler()
            ]
        );

        $this->addUrlHandlers(
            [
                "/" => new ClassMappedUrlHandler(SimpleContent::class,
                    [
                        "nmh/" => new NamespaceMappedUrlHandler('Rhubarb\Crown\Tests\Fixtures\UrlHandlers\NamespaceMappedHandlerTests'),
                        "simple/" => new ClassMappedUrlHandler(SimpleContent::class),
                        "files/" => new StaticResourceUrlHandler(__DIR__ . "/../UrlHandlers/")
                    ])
            ]
        );

<<<<<<< HEAD
        $this->addUrlHandlers("/priority-test/",
            new ValidateLoginUrlHandler(new UnitTestingLoginProvider(), "/login/index"));
=======
        $this->AddUrlHandlers("/priority-test/",
            new ValidateLoginUrlHandler(UnitTestingLoginProvider::singleton(), "/login/index"));
>>>>>>> fd48fb51

        $test = new NamespaceMappedUrlHandler('Rhubarb\Leaf\Presenters');
        $test->setPriority(100);

        $this->addUrlHandlers("/priority-test/", $test);

        EmailProvider::setProviderClassName(UnitTestingEmailProvider::class);
    }
}<|MERGE_RESOLUTION|>--- conflicted
+++ resolved
@@ -32,13 +32,8 @@
 
         Repository::setDefaultRepositoryClassName(Offline::class);
 
-<<<<<<< HEAD
-        $login = new ValidateLoginUrlHandler(new UnitTestingLoginProvider(), "/login/index");
-        $login->setPriority(20);
-=======
         $login = new ValidateLoginUrlHandler(UnitTestingLoginProvider::singleton(), "/login/index");
         $login->SetPriority(20);
->>>>>>> fd48fb51
 
         $this->addUrlHandlers(
             ["/cant/be/here" => $login]
@@ -73,13 +68,8 @@
             ]
         );
 
-<<<<<<< HEAD
         $this->addUrlHandlers("/priority-test/",
-            new ValidateLoginUrlHandler(new UnitTestingLoginProvider(), "/login/index"));
-=======
-        $this->AddUrlHandlers("/priority-test/",
             new ValidateLoginUrlHandler(UnitTestingLoginProvider::singleton(), "/login/index"));
->>>>>>> fd48fb51
 
         $test = new NamespaceMappedUrlHandler('Rhubarb\Leaf\Presenters');
         $test->setPriority(100);

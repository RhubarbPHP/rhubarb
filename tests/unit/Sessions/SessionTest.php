<?php

namespace Rhubarb\Crown\Tests\unit\Sessions;

use Rhubarb\Crown\DependencyInjection\Container;
use Rhubarb\Crown\Sessions\SessionProviders\PhpSessionProvider;
use Rhubarb\Crown\Sessions\SessionProviders\SessionProvider;
use Rhubarb\Crown\Tests\Fixtures\TestCases\RhubarbTestCase;

/**
 *
 * Note for unit tests for loading and saving of sessions look to the
 * test cases for the individual session provider type.
 */
class SessionTest extends RhubarbTestCase
{
<<<<<<< HEAD
    public function setUp()
    {
        Session::setDefaultSessionProviderClassName(PhpSessionProvider::class);

        parent::setUp();
    }

    public function testDefaultSessionProvider()
    {
        $this->assertEquals(PhpSessionProvider::class, Session::getDefaultSessionProviderClassName());

        Session::setDefaultSessionProviderClassName(UnitTestingSessionProvider::class);

        $this->assertEquals(UnitTestingSessionProvider::class, Session::getDefaultSessionProviderClassName());

        $this->setExpectedException(SessionProviderNotFoundException::class);

        Session::setDefaultSessionProviderClassName('\Rhubarb\Crown\Sessions\SessionProviders\UnknownProvider');
    }

=======
>>>>>>> fd48fb51
    public function testSessionGetsProvider()
    {
        Container::current()->registerClass(SessionProvider::class, UnitTestingSessionProvider::class);

        $session = UnitTestingSession::singleton();

        $this->assertInstanceOf(UnitTestingSessionProvider::class, $session->testGetSessionProvider());

        Container::current()->registerClass(SessionProvider::class, PhpSessionProvider::class);

        // Although we have changed the default provider, we already instantiated the session so the provider will not
        // have changed
        $this->assertInstanceOf(UnitTestingSessionProvider::class, $session->testGetSessionProvider());
    }
}<|MERGE_RESOLUTION|>--- conflicted
+++ resolved
@@ -14,29 +14,6 @@
  */
 class SessionTest extends RhubarbTestCase
 {
-<<<<<<< HEAD
-    public function setUp()
-    {
-        Session::setDefaultSessionProviderClassName(PhpSessionProvider::class);
-
-        parent::setUp();
-    }
-
-    public function testDefaultSessionProvider()
-    {
-        $this->assertEquals(PhpSessionProvider::class, Session::getDefaultSessionProviderClassName());
-
-        Session::setDefaultSessionProviderClassName(UnitTestingSessionProvider::class);
-
-        $this->assertEquals(UnitTestingSessionProvider::class, Session::getDefaultSessionProviderClassName());
-
-        $this->setExpectedException(SessionProviderNotFoundException::class);
-
-        Session::setDefaultSessionProviderClassName('\Rhubarb\Crown\Sessions\SessionProviders\UnknownProvider');
-    }
-
-=======
->>>>>>> fd48fb51
     public function testSessionGetsProvider()
     {
         Container::current()->registerClass(SessionProvider::class, UnitTestingSessionProvider::class);

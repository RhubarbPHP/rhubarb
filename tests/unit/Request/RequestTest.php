--- conflicted
+++ resolved
@@ -29,59 +29,7 @@
         parent::tearDown();
     }
 
-<<<<<<< HEAD
-    public function testInstantiation()
-    {
-        $this->assertInstanceOf(TestRequest::class, $this->request);
-    }
-
-    public function testMagicOriginalGetter()
-    {
-        $this->assertEquals(42, $this->request->AnotherTestProperty);
-
-        $this->request->AnotherTestProperty = 1337;
-        $this->assertEquals(1337, $this->request->AnotherTestProperty);
-
-        $this->assertEquals(42, $this->request->OriginalAnotherTestProperty);
-    }
-
-    /**
-     * @expectedException \Rhubarb\Crown\Exceptions\AttemptToModifyReadOnlyPropertyException
-     */
-    public function testMagicOriginalSetterException()
-    {
-        $this->request->OriginalATestProperty = 'Two';
-    }
-
-    public function testStaticData()
-    {
-        // check test ENV - currently == 42 from setUp()
-        $this->assertEquals($this->testEnvValue, $this->request->EnvData[$this->testEnvKey]);
-        $this->assertEquals($this->testEnvValue, $this->request->OriginalEnvData[$this->testEnvKey]);
-        $this->assertEquals($this->testEnvValue, $this->request->env($this->testEnvKey));
-
-        /*
-         * Static data does now reparse the global arrays each time a request is created.
-         *
-        $_ENV[ $this->testEnvKey ] = 43;
-
-        // test ENV value should be unchanged
-
-        $differentRequest = new TestRequest();
-        $this->assertEquals( $this->testEnvValue, $differentRequest->EnvData[ $this->testEnvKey ] );
-        $this->assertEquals( $this->testEnvValue, $differentRequest->OriginalEnvData[ $this->testEnvKey] );
-        $this->assertEquals( $this->testEnvValue, $differentRequest->env( $this->testEnvKey ) );
-        */
-    }
-}
-
-// Request is an abstract class, so needs a concrete implementation for testing
-class TestRequest extends Request
-{
-    public function initialise()
-=======
     public function testGettingOfSuperGlobals()
->>>>>>> fd48fb51
     {
         $this->assertEquals($this->testEnvValue, $this->request->env($this->testEnvKey));
         $this->assertEquals("defaultValue", $this->request->env("default", "defaultValue"));

--- conflicted
+++ resolved
@@ -169,18 +169,7 @@
 
 class UnitTestExceptionModule extends Module
 {
-<<<<<<< HEAD
-    public function __construct()
-    {
-        parent::__construct();
-
-        $this->namespace = __NAMESPACE__;
-    }
-
     protected function registerUrlHandlers()
-=======
-    protected function RegisterUrlHandlers()
->>>>>>> fd48fb51
     {
         $this->addUrlHandlers(
             [

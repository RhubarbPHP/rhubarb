--- conflicted
+++ resolved
@@ -23,68 +23,20 @@
 error_reporting(E_ALL | E_STRICT);
 
 // As we preform our own exception handling we need to stop fatal errors from showing stack traces.
-<<<<<<< HEAD
-ini_set("display_errors", "off");
-
-if (!defined("APPLICATION_ROOT_DIR")) {
-    define("APPLICATION_ROOT_DIR", realpath(__DIR__ . "/../../../../"));
-}
-
-if (!defined("VENDOR_DIR")) {
-    define("VENDOR_DIR", APPLICATION_ROOT_DIR . "/vendor/");
-=======
 ini_set("display_errors", "on");
 
 if(file_exists(__DIR__."/../vendor/autoload.php")){
     define("VENDOR_DIR", realpath(__DIR__."/../vendor"));
 } else {
     define("VENDOR_DIR", realpath(__DIR__."/../../../"));
->>>>>>> fd48fb51
 }
 
 // Include the composer autoloader
 /** @noinspection PhpIncludeInspection */
 include_once(VENDOR_DIR . "/autoload.php");
 
-<<<<<<< HEAD
-// Initially we don't have an auto loader as this is handled by the modules. We need to load this first
-// module 'core' so that we have an auto loader for subsequent modules. There are also some other classes
-// that might be needed by this booting script so we load them aswell.
-
-include_once(__DIR__ . "/../src/Module.php");
-include_once(__DIR__ . "/../src/Exceptions/ImplementationException.php");
-include_once(__DIR__ . "/../src/Exceptions/Handlers/ExceptionHandler.php");
-
-// Register to handle exceptions and PHP errors. However we don't do this if we are unit testing. It's
-// best to let the exceptions report unhindered to phpunit.
-if (!isset($unitTesting) || !$unitTesting) {
-    ExceptionHandler::enableExceptionTrapping();
-}
-
-$context = new Context();
-
-// Is there an app environment setting? This allows the same project to serve multiple solutions
-// with one code base (e.g. tenant and landlord together). This is very rare in production systems, however
-// for the initial project phase this can be very useful.
-if ($envAppSetting = getenv("rhubarb_app")) {
-    $context->ApplicationModuleFile = APPLICATION_ROOT_DIR . "/" . $envAppSetting . "/settings/app.config.php";
-}
-
-$applicationModuleFile = $context->ApplicationModuleFile;
-
-// Move the working directory to the application root.
-chdir(APPLICATION_ROOT_DIR);
-
-if (file_exists($applicationModuleFile)) {
-    include($applicationModuleFile);
-}
-
-// Now auto loaders are in place we can initialise the modules properly.
-Module::initialiseModules();
-=======
 // Move the working directory up one from the application root. This is primarily a security feature
 // to ensure any files pushed onto the filesystem through a vulnerability can't be as easily
 // referenced in a follow up attack. You should not rely on the current working director when
 // performing file IO, instead use file paths relative to the current code file using __DIR__
-chdir(VENDOR_DIR."/../");
->>>>>>> fd48fb51
+chdir(VENDOR_DIR."/../");
--- conflicted
+++ resolved
@@ -34,49 +34,36 @@
 require_once __DIR__ . "/../src/Module.php";
 require_once __DIR__ . "/../src/PhpContext.php";
 
-Log::performance( "Rhubarb booted", "ROUTER" );
+Log::performance("Rhubarb booted", "ROUTER");
 
-<<<<<<< HEAD
-if (isset($_ENV["rhubarb_app"])) {
-    $appClass = $_ENV["rhubarb_app"];
-    /**
-     * @var Application $app
-     */
-    $app = new $appClass();
-=======
 /**
  * @var Application $application
  */
 
-if ($_ENV["rhubarb_app"]){
+if (isset($_ENV["rhubarb_app"])) {
     $appClass = $_ENV["rhubarb_app"];
     $application = new $appClass();
-} elseif (file_exists("settings/app.config.php")){
+} elseif (file_exists("settings/app.config.php")) {
     include_once "settings/app.config.php";
 }
 
-try {
+if (!isset($application)) {
+    Log::warning("HTTP request made with no application loaded.", "ROUTER");
+} else {
     // Pass control to the Module class and ask it to generate a response for the
     // incoming request.
-    $response = $application->generateResponseForRequest($application->currentRequest());
-    Log::performance( "Response generated", "ROUTER" );
-    $response->send();
-    Log::performance( "Response sent", "ROUTER" );
->>>>>>> 93bd8cd6
-
     try {
         // Pass control to the application and ask it to generate a response for the
         // incoming request.
-        $response = $app->generateResponseForRequest($app->currentRequest());
+        $response = $application->generateResponseForRequest($application->currentRequest());
 
         Log::performance("Response generated", "ROUTER");
         $response->send();
         Log::performance("Response sent", "ROUTER");
 
     } catch (\Exception $er) {
-        $app = \Rhubarb\Crown\Application::current();
 
-        if ($app->developerMode) {
+        if ($application->developerMode) {
             Log::error($er->getMessage(), "ERROR");
 
             print "<pre>Exception: " . get_class($er) . "
@@ -86,8 +73,7 @@
 
         }
     }
-} else {
-    Log::warning("HTTP request made with no application loaded.", "ROUTER");
 }
 
+
 Log::debug("Request Complete", "ROUTER");
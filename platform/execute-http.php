--- conflicted
+++ resolved
@@ -47,17 +47,6 @@
     include_once "settings/app.config.php";
 }
 
-<<<<<<< HEAD
-try {
-    // Pass control to the Module class and ask it to generate a response for the
-    // incoming request.
-    $response = Module::generateResponseForRequest($request);
-    Log::performance("Response generated", "ROUTER");
-    $response->send();
-    Log::performance("Response sent", "ROUTER");
-} catch (\Exception $er) {
-    $context = new \Rhubarb\Crown\Context();
-=======
 if (!isset($application)) {
     Log::warning("HTTP request made with no application loaded.", "ROUTER");
 } else {
@@ -65,7 +54,6 @@
         // Pass control to the application and ask it to generate a response for the
         // incoming request.
         $response = $application->generateResponseForRequest($application->request());
->>>>>>> fd48fb51
 
         Log::performance("Response generated", "ROUTER");
         $response->send();

--- conflicted
+++ resolved
@@ -1,15 +1,13 @@
 # Change log
 
-<<<<<<< HEAD
-=======
 ### 1.7.6
+
 * Fixed: Deprecated required parameter follows optional parameter warnings
 
 ### 1.7.5
 
 * Fixed: Fatal error when trying to use sizeof() function on a string value in PhpLog.php.
 
->>>>>>> 7a046a54
 ### 1.7.4
 
 * Added: PHP Sessions now set secure flag if appropriate

# Change log

### 1.6.12

<<<<<<< HEAD
* Updated:  Composer update for latest dependencies
=======
* Fixed:   Ensure email history initialises to empty array
>>>>>>> b173acda

### 1.6.11

* Added:   Sendable priority

### 1.6.10

* Added:   Microsecond support to RhubarbDateTime

### 1.6.9

* Fixed:    Missing dependancy on psr/container

### 1.6.8

* Added:    PSR-11 support to bring Container into php-fig alignment

### 1.6.7

* Changed:  CallableUrlHandler callback can now return a response directly  

### 1.6.6

* Updated:  JWT support 

### 1.6.5

* Fixed:    Restored PHP 5.6 compatibility

### 1.6.4

* Added:    Ability to clear UnitTestingEmail history
* Added:    Support for changing ReplyTo in SimpleEmail along the lines of Sender

### 1.6.3

* Fixed    Remove time from date before processing timezone

### 1.6.2

* Added:    TempLocalStorageAssetCatalogueProvider for storing temp files.

            If your project uses temp files + local storage use TempLocalStorageAssetCatalogueProvider           
            If using local storage for permanent storage use the LocalStorageAssetCatalogueProvder as before
* Added:    Information logging level
* Added:    Module version

### 1.6.1

* Added:    Added pre-response filtering

### 1.6.0

* Fixed:    Stopped session from outputting spurious session cookies

### 1.5.10

* Fixed:   ExceptionHandler caused exception when error handler function hit

### 1.5.9

* Fixed:   PhpSessionProvider caused warnings when invoked on the CLI

### 1.5.8

* Changed: don't handle notices as errors

### 1.5.7

* Changed: Turned display_errors off

### 1.5.6

* Changed: Added control when setting a Cookie to set the HTTP_Only and Secure flags

### 1.5.5

* Changed: Improved MonologLog formatting to pass more information.
* Changed: Improved DefaultExceptionHandler to pass the exception details better.

### 1.5.4

* Fixed:   Fixed issue with TEMP_PATH not being set on Application objects

### 1.5.3

* Fixed:    Fixed the issue with deployed not being creatable using relative paths 

### 1.5.2

* Added:   TEMP_DIR

### 1.5.1

* Changed: RelocationResourceDeploymentProvider is easier to extend

### 1.5.0

* Added:   ResourceLoader now preloads resources, tested to work with apache http2 push.

### 1.4.3

* Added:   CredentialsFailedException so that other login exceptions can be detected

### 1.4.2

* Changed: Moved LoginFailedException back as Module.RestAPI requires it
* Added:   New CredentialsLoginProviderInterface so that other modules can expect a login provider that
           has a login method.

### 1.4.1

* Changed: PhpSessionProvider now sets HttpOnly to true

### 1.4.0

* Changed: Removed Login exceptions that are particular to specific login mechanisms. 

### 1.3.22

* Added:   Response method for setting headers from an array

### 1.3.21

* Changed: Added support for custom PUBLIC_ROOT_DIR to specify a top level folder for writing files to be served by the webserver
* Changed: Support for .htaccess with apache 2.4 where REDIRECT_URL is used in preference to SCRIPT_NAME

### 1.3.20

* Changed: RhubarbDateTime removed type declaration due to warning being produced when running PHP 7

### 1.3.19

* Changed:  JSON serialising RhubarbDateTime with an invalid time will return null instead of an empty string 

### 1.3.18

* Changed:  HttpResponse::setCookie() allow for passing null to $expirySecondsFromNow for a session cookie
* Changed:  HttpResponse::setCookie() doesn't call setcookie() if unit testing

### 1.3.17

* Fixed:    PHP 7.1 support with conditional RhubarbDate definition (new $microseconds argument causing string errors)

### 1.3.16

* Added:    String/Template now supports $keepPlaceHolders

### 1.3.15

* Added:    CallableUrlHandler now passes parent handler into the callback

### 1.3.14

* Added:    Enables support for MultiPartFormData PUT requests

### 1.3.13

* Fixed:    Issue with how empty urls on URL handlers are handled.

### 1.3.12

* Fixed:    Unit tests
* Added:    UnitTestingEmailProvider now can be queried for multiple emails.

### 1.3.11

* Fixed:    AssetUrlHandler no longer exits during unit testing.

### 1.3.10

* Fixed:    Depending on circumentsance the AssetUrlHandler could cause additional headers to be output after content causing warnings and 
            content length issues.

### 1.3.9

* Added:    CsvStream has new method getLastItemSize() which returns the number of bytes the last read item was composed of
            Used to allow progress reports of tasks that eat through CSV files from a stream where only the stream length is known.
* Added:    AssetCatalogueProvider::storeAsset has a new optional argument to allow the asset to be stored with a different name
* Added:    AssetCatalogueProvider::storeAsset would detect CSV files as text/plain mime type. File extension detection overrides this
            to text/csv 

### 1.3.8

* Added:    Allowed overriding AssetUrlHandlers streaming behaviour

### 1.3.7

* Fixed:    readHeaders() in CsvStream prevents reading headers twice

### 1.3.6

* Changed:  Removed some direct require statements to allow manual website to load additional vendor autoloaders

### 1.3.5

* Added:    CsvStream now supports being passed an external stream

### 1.3.4

* Added:    Added body css class to HtmlPageSettings

### 1.3.3

* Fixed:    Fix broken static url resource handler

### 1.3.2

* Fixed:    Fix for static url handler not being nestable

### 1.3.1

* Changed:  GreedyUrlHandler is now passed the parent url handler as the first argument if there is a parent handler

### 1.3.0

* Added:    CallableUrlHandler
* Added:    GreedyUrlHandler
* Added:    NumericGreedyUrlHandler
* Added:    Some logging when asset creation from file fails
* Added:    WebRequest didn't document the server() call properly.

### 1.2.3

* Added:    AssetUrlHandler now supports getMissingAssetDetails() to provide fall back files
* Added:    NotFoundResponse added

### 1.2.2

* Change:   AssetUrlHandler no longer uses attachment for content-disposition

### 1.2.1

* Fixed:    Category was not being given to the asset providers correctly.

### 1.2.0

* Added:    Assets concept added with AssetCatalogueProvider and LocalStorageAssetCatalogueProvider classes added.

### 1.1.19

* Added:    Methods allowing removal of all/specific handlers from an Event
* Added:    StringTools::camelCaseToSeparated, allowing change of CamelCase to e.g. snake_case or hyphenated-string
* Changed:  Extra parameter to StringTools::parseTemplateString allowing you to leave placeholders that weren't matched by data
            
### 1.1.18

* Added:    Email can now have a different reply to from the sender

### 1.1.17

* Changed:  Trapped exceptions handled by generic UrlHandler on AJAX request will now just output the message without layout HTML
* Fixed:    Call to HttpHeaders for an HTTP code. HttpHeaders class no longer exists, codes are in Request now

### 1.1.16

* Fixed:    Email::getMimeDocument() now does something...

### 1.1.15

* Fixed:    Fix for writeheaders in CsvStream

### 1.1.14

* Fixed:    EncryptedSession wasn't encrypting

### 1.1.13

* Fixed:    BinaryResponse used ob_clean() which threw notices if not in a buffering context
* Fixed:    CsvStream::writeHeaders() is now public to allow writing empty CSV files with a header.

### 1.1.12

* Added:    Support for automatically encoded XML responses

### 1.1.11

* Added:    Support for text/xml http Accept headers
* Added:    XmlRequest object
* Added:    SimpleXMLTranscoder Helper class for replicating json_encode/json_decode functionality with XML

### 1.1.10

* Fixed:    Request (get merged with post) data wasn't handled property

### 1.1.9

* Fixed:    Reference to nonexistant $serverData in WebRequest
* Changed:  Using file modified time on JS and CSS URLs deployed by RelocationResourceDeploymentProvider
* Changed:  FileResponse and Application clear any level of output buffering before output

### 1.1.8

* Changed:  Means to better set a default sender for emails

### 1.1.7

* Changed:  $staticFile in StaticResourceUrlHandler is now protected

* Fixed:    Dependency injection static memory issues in HttpClient
* Changed:  CURLOPT_SSL_VERIFYPEER should be true on all curl requests
* Changed:  A MultiPartFormDataRequest now provides a MimeDocument as it's payload
* Fixed:    MimeDocument RFC 1341 compliant boundary header detection

### 1.1.6

* Fixed:    Header value case bug introduced in 1.1.5

### 1.1.5

* Added:    HTTP request header case insensitivity support per RFC2616
* Fixed:    Setting web request headers when getallheaders is unavailable
* Fixed:    Unit tests running stand alone, without codeception

### 1.1.4

* Added:    Read strategy for XML traversal and other XML node traversal fixes
* Fixed:    Better handling of times and timezones in RhubarbDateTime
* Added:    HttpResponseException can be given the origination request
* Added:    Debug logging in PhpMailEmailProvider
* Changed:  Application:current() will now create an empty application if one hasn't already been registered

### 1.1.3

* Removed:  Removed conflicting AppSettings class in lieu of WebsiteSettings.
* Added:    Means to remove shared array data from the application
* Fixed:    Bug in shouldTrapException

### 1.1.2

* Added:    WebsiteSettings settings class as a place to set a website's root URL.
* Changed:  Container::instance() now throws ClassMappingException if the mapped class is abstract
* Bug:      RelocationResourceDeploymentProvider not deploying if getDeployedUrls already called.

### 1.1.1

* Changed:  Initialisation order of modules is now reversed    

### 1.1.0

* Removed:  **boot.php**
* Added:    boot-rhubarb.php Does what boot.php used to do - includes auto-loader and sets working directory
* Added:    boot-application.php Includes boot-rhubarb.php and then sets up the default application from either
            settings/app.config.php or the Application class using the environment variable `rhubarb_app`
* Added:    The Event object - a new approach to events
* Changed:  Rhubarb no longer changes the working directory but defines an APPLICATION_ROOT_DIR constant instead.

### 1.0.0

* Added:    codeception
* Added:    **A changelog!**
* Fixed:    Failing tests
* Added:    build.xml
* Added:    **depending injection container**
* Added:    **Application object**
* Changed:  Context to PhpContext
* Removed:  All independant top level statics except for the new Application::current(). All other statics
            come back to this one allowing more than one Rhubarb application to be resident for unit testing.
* Changed:  Providers to use the dependency injection container by way of a Provider trait
* Renamed:  WebRequest::getUrlBase to WebRequest::createUrl
* Revised:  A lot of documentation
* Renamed:  DataStream to RecordStream
* Removed:  HttpHeaders class and move functionality to the Response object
* Removed:  send() method on Email and Sendable classes. Call SendableProvider::selectProviderAndSend() instead.
* Added:    Support for Monolog
* Changed:  Log::writeEntry is now passed the log level
* Removed:  References to jquery in composer.json and ResourceLoader
* Removed:  Test and function in LayoutModule to disable layouts for XHR requests - already handled in Application<|MERGE_RESOLUTION|>--- conflicted
+++ resolved
@@ -2,11 +2,8 @@
 
 ### 1.6.12
 
-<<<<<<< HEAD
 * Updated:  Composer update for latest dependencies
-=======
 * Fixed:   Ensure email history initialises to empty array
->>>>>>> b173acda
 
 ### 1.6.11
 

--- conflicted
+++ resolved
@@ -1,11 +1,10 @@
 # Change log
 
-<<<<<<< HEAD
-### 1.6.12
+### 1.6.15
 
 * Fixed:   Warning generated in CsvStream from continue used in switch. Bring setSender() in SimpleEmail.php in line with what was expected by the
            unit tests. Fix some tests.
-=======
+
 ### 1.6.14
 
 * Fixed:   Ensure session is stored before onLogOut() called in LoginProvider
@@ -18,7 +17,6 @@
 
 * Updated:  Composer update for latest dependencies
 * Fixed:   Ensure email history initialises to empty array
->>>>>>> ef03632d
 
 ### 1.6.11
 
